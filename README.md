<!-- omit from toc -->
# cargo-workspaces

Inspired by [Lerna](https://lerna.js.org/)

A tool that optimizes the workflow around cargo workspaces with `git` and `cargo` by providing utilities to
version, publish, execute commands and more.

I made this to work on [clap](https://github.com/clap-rs/clap) and other projects that rely on workspaces.
But this will also work on single crates because by default every individual crate is a workspace.

1. [Installation](#installation)
2. [Usage](#usage)
   1. [Init](#init)
   2. [Create](#create)
   3. [List](#list)
   4. [Changed](#changed)
   5. [Exec](#exec)
   6. [Version](#version)
      1. [Fixed or Independent](#fixed-or-independent)
   7. [Publish](#publish)
   8. [Rename](#rename)
3. [Config](#config)
4. [Changelog](#changelog)

## Installation

```
cargo install cargo-workspaces
```

## Usage

The installed tool can be called by `cargo workspaces` or `cargo ws`. Both of them point to the same.

You can use `cargo ws help` or `cargo ws help <subcmd>` anytime to understand allowed options.

The basic commands available for this tool are given below. Assuming you run them inside a cargo workspace.

### Init

Initializes a new cargo workspace in the given directory. Creates `Cargo.toml` if it does not exist and
fills the `members` with the all the crates that can be found in that directory.

```
USAGE:
    cargo workspaces init [PATH]

ARGS:
    <PATH>    Path to the workspace root [default: .]

OPTIONS:
    -h, --help    Print help information
```

### Create

Interactively creates a new crate in the workspace. *We recommend using this instead of `cargo new`*. All
the crates start with `0.0.0` version because the [version](#version) is responsible for determining the
version.

```
USAGE:
    cargo workspaces create [OPTIONS] <PATH>

ARGS:
    <PATH>    Path for the crate relative to the workspace manifest

OPTIONS:
        --bin                  Whether this is a binary crate
        --edition <EDITION>    The crate edition [possible values: 2015, 2018, 2021]
    -h, --help                 Print help information
        --lib                  Whether this is a library crate
        --name <NAME>          The name of the crate
```

### List

Lists crates in the workspace.

```
USAGE:
    cargo workspaces list [OPTIONS]

<<<<<<< HEAD
FLAGS:
    -a, --all                Show private crates that are normally hidden
        --groups <GROUPS>    Comma separated list of crate groups to list from
    -h, --help               Prints help information
        --json               Show information as a JSON array
    -l, --long               Show extended information
=======
OPTIONS:
    -a, --all     Show private crates that are normally hidden
    -h, --help    Print help information
        --json    Show information as a JSON array
    -l, --long    Show extended information
>>>>>>> e07af5a5
```

Several aliases are available.

* `cargo ws ls` implies `cargo ws list`
* `cargo ws ll` implies `cargo ws list --long`
* `cargo ws la` implies `cargo ws list --all`

### Changed

List crates that have changed since the last git tag. This is useful to see the list of crates that
would be the subjects of the next [version](#version) or [publish](#publish) command.

```
USAGE:
    cargo workspaces changed [OPTIONS]

OPTIONS:
    -a, --all                         Show private crates that are normally hidden
        --force <pattern>             Always include targeted crates matched by glob even when there are no changes
<<<<<<< HEAD
        --groups <GROUPS>             Comma separated list of crate groups to check
=======
    -h, --help                        Print help information
>>>>>>> e07af5a5
        --ignore-changes <pattern>    Ignore changes in files matched by glob
        --include-merged-tags         Include tags from merged branches
        --json                        Show information as a JSON array
    -l, --long                        Show extended information
        --since <SINCE>               Use this git reference instead of the last tag
```

### Exec

Executes an arbitrary command in each crate of the workspace.

```
USAGE:
    cargo workspaces exec [OPTIONS] <ARGS>...

ARGS:
    <ARGS>...

OPTIONS:
    -h, --help       Print help information
        --no-bail    Continue executing command despite non-zero exit in a given crate
```

For example, if you want to run `ls -l` in each crate, you can simply do `cargo ws exec ls -l`.

### Version

Bump versions of the crates in the workspace. This command does the following:

1. Identifies crates that have been updated since the previous tagged release
2. Prompts for a new version according to the crate
3. Modifies crate manifest to reflect new release
4. Update intra-workspace dependency version constraints if needed
5. Commits those changes
6. Tags the commit
7. Pushes to the git remote

You can influence the above steps with the flags and options for this command.

```
USAGE:
    cargo workspaces version [OPTIONS] [ARGS]

OPTIONS:
    -h, --help    Print help information

VERSION ARGS:
    <BUMP>      Increment all versions by the given explicit semver keyword while skipping the prompts for them [possible values: major, minor, patch,
                premajor, preminor, prepatch, prerelease, custom]
    <CUSTOM>    Specify custom version value when 'bump' is set to 'custom'

VERSION OPTIONS:
    -a, --all                         Also do versioning for private crates (will not be published)
        --exact                       Specify inter dependency version numbers exactly with `=`
        --force <pattern>             Always include targeted crates matched by glob even when there are no changes
        --ignore-changes <pattern>    Ignore changes in files matched by glob
        --include-merged-tags         Include tags from merged branches
        --pre-id <identifier>         Specify prerelease identifier
    -y, --yes                         Skip confirmation prompt

GIT OPTIONS:
        --allow-branch <pattern>            Specify which branches to allow from [default: master]
        --amend                             Amend the existing commit, instead of generating a new one
        --git-remote <remote>               Push git changes to the specified remote [default: origin]
<<<<<<< HEAD
        --groups <GROUPS>                   Comma separated list of crate groups to version
        --ignore-changes <pattern>          Ignore changes in files matched by glob
        --individual-tag-prefix <prefix>    Customize prefix for individual tags (should contain `%n`) [default: %n@]
    -m, --message <message>                 Use a custom commit message when creating the version commit
        --no-pager                          Do not use a pager for previewing package groups in interactive mode
        --pre-id <identifier>               Specify prerelease identifier
=======
        --individual-tag-prefix <prefix>    Customize prefix for individual tags (should contain `%n`) [default: %n@]
    -m, --message <MESSAGE>                 Use a custom commit message when creating the version commit [default: Release %v]
        --no-git-commit                     Do not commit version changes
        --no-git-push                       Do not push generated commit and tags to git remote
        --no-git-tag                        Do not tag generated commit
        --no-global-tag                     Do not create a global tag for a workspace
        --no-individual-tags                Do not tag individual versions for crates
>>>>>>> e07af5a5
        --tag-prefix <prefix>               Customize tag prefix (can be empty) [default: v]
```

#### Fixed or Independent

By default, all the crates in the workspace will share a single version. But if you want the crate to have
it's version be independent of the other crates, you can add the following to that crate:

```toml
[package.metadata.workspaces]
independent = true
```

If you want groups of crates to share a single version, independent of the rest of the workspace, see [Groups and Grouping](#groups-and-grouping).

For more details, check [Config](#config) section below.

#### Exclusion

To have crates opt-out from being versioned, you can add the following to the workspace:

```toml
[workspace.metadata.workspaces]
exclude = [
    "./crates/*",
    "path/to/some/specific/crate",
]
```

For more details, check [Config](#config) section below.

#### Groups and Grouping

Use this to group certain crates together and have them share a single version that is independent from the rest of workspace.

This also lets you choose to version and publish only a specific subset of crates in the workspace<sup>[1](#groups-and-grouping-1)</sup> instead of all at once.
As well as visualizing [changes](#changed) by group or [listing](#list) crates on a per-group basis.

<sup id="groups-and-grouping-1"><sup>1</sup> If a crate from outside a group depends on crates within the group that is versioned, their versions are bumped too.</sup>

To create groups, add the following to the workspace:

```toml
[[workspace.metadata.workspaces.group]]
name = "foobar"
members = [
    "./foo",
    "./bar/*",
]

[[workspace.metadata.workspaces.group]]
name = "another-group"
members = [ "crates/*" ]
```

> Note that group membership is exclusive, a crate isn't allowed to be a part of multiple groups.
> Also, the `default` group name is reserved for crates that don't belong to any group.
> And, the `excluded` group name is reserved for crates that are marked to be [excluded](#exclusion) from being versioned

For more details, check [Config](#config) section below.

### Publish

Publish all the crates from the workspace in the correct order according to the dependencies. By default,
this command runs [version](#version) first. If you do not want that to happen, you can supply the
`--from-git` option.

> Note: dev-dependencies are not taken into account when building the dependency
> graph used to determine the proper publishing order. This is because
> dev-dependencies are ignored by `cargo publish` - as such, a dev-dependency on a
> local crate (with a `path` attribute), should _not_ have a `version` field.

```
USAGE:
    cargo workspaces publish [OPTIONS] [ARGS]

OPTIONS:
    -h, --help    Print help information

VERSION ARGS:
    <BUMP>      Increment all versions by the given explicit semver keyword while skipping the prompts for them [possible values: major, minor, patch,
                premajor, preminor, prepatch, prerelease, custom]
    <CUSTOM>    Specify custom version value when 'bump' is set to 'custom'

VERSION OPTIONS:
    -a, --all                         Also do versioning for private crates (will not be published)
        --exact                       Specify inter dependency version numbers exactly with `=`
        --force <pattern>             Always include targeted crates matched by glob even when there are no changes
        --ignore-changes <pattern>    Ignore changes in files matched by glob
        --include-merged-tags         Include tags from merged branches
        --pre-id <identifier>         Specify prerelease identifier
    -y, --yes                         Skip confirmation prompt

GIT OPTIONS:
        --allow-branch <pattern>            Specify which branches to allow from [default: master]
        --amend                             Amend the existing commit, instead of generating a new one
        --git-remote <remote>               Push git changes to the specified remote [default: origin]
<<<<<<< HEAD
        --groups <GROUPS>                   Comma separated list of crate groups to version
        --ignore-changes <pattern>          Ignore changes in files matched by glob
        --individual-tag-prefix <prefix>    Customize prefix for individual tags (should contain `%n`) [default: %n@]
    -m, --message <message>                 Use a custom commit message when creating the version commit
        --no-pager                          Do not use a pager for previewing package groups in interactive mode
        --pre-id <identifier>               Specify prerelease identifier
=======
        --individual-tag-prefix <prefix>    Customize prefix for individual tags (should contain `%n`) [default: %n@]
    -m, --message <MESSAGE>                 Use a custom commit message when creating the version commit [default: Release %v]
        --no-git-commit                     Do not commit version changes
        --no-git-push                       Do not push generated commit and tags to git remote
        --no-git-tag                        Do not tag generated commit
        --no-global-tag                     Do not create a global tag for a workspace
        --no-individual-tags                Do not tag individual versions for crates
>>>>>>> e07af5a5
        --tag-prefix <prefix>               Customize tag prefix (can be empty) [default: v]

PUBLISH OPTIONS:
        --allow-dirty            Allow dirty working directories to be published
        --from-git               Publish crates from the current commit without versioning
        --no-verify              Skip crate verification (not recommended)
        --registry <REGISTRY>    The Cargo registry to use for publishing
        --token <TOKEN>          The token to use for publishing
```

### Rename

Rename crates in the project. You can run this command when you might want to publish the crates with a standard prefix.

```
USAGE:
    cargo workspaces rename [OPTIONS] <TO>

ARGS:
    <TO>    The value that should be used as new name (should contain `%n`)

OPTIONS:
    -a, --all                 Rename private crates too
    -f, --from <crate>        Rename only a specific crate
    -h, --help                Print help information
        --ignore <pattern>    Ignore the crates matched by glob
```

## Config

There are two kinds of configuration options.

* **Workspace**: Options that are specified in the workspace with `[workspace.metadata.workspaces]`
* **Package**: Options that are specified in the package with `[package.metadata.workspaces]`

<<<<<<< HEAD
### Package Configuration

```toml
[package.metadata.workspaces]
independent = false  # This package should be versioned independently from the rest
```

### Workspace Configuration

```toml
[workspace.metadata.workspaces]
allow_branch = "master"                 # Specify which branches to allow from [default: master]
no_individual_tags = false              # Do not tag individual versions for crates
exclude = [ "./foo", "./bar/*" ]        # List of crates to exclude from actions

[[workspace.metadata.workspaces.group]]
name = "utils"                          # Name for this group
members = [ "./utils/a", "./utils/b" ]  # Member crates belonging to this group
```
=======
If an option is allowed to exist in both places, it means that the value specified in the **Package**
overrides the value specified in **Workspace**.

| Name | Type | Workspace | Package | Used in Commands |
| --- | --- | :---: | :---: | --- |
| `allow_branch` | `String` | Yes | No | `version`, `publish` |
| `independent` | `bool` | No | Yes | `version`, `publish` |
| `no_individual_tags` | `bool` | Yes | No | `version`, `publish` |
>>>>>>> e07af5a5

<!-- omit from toc -->
## Contributors
Here is a list of [Contributors](http://github.com/pksunkara/cargo-workspaces/contributors)

<!-- omit from toc -->
### TODO

## Changelog
Please see [CHANGELOG.md](CHANGELOG.md).

<!-- omit from toc -->
## License
MIT/X11

<!-- omit from toc -->
## Bug Reports
Report [here](http://github.com/pksunkara/cargo-workspaces/issues).

<!-- omit from toc -->
## Creator
Pavan Kumar Sunkara (pavan.sss1991@gmail.com)

Follow me on [github](https://github.com/users/follow?target=pksunkara), [twitter](http://twitter.com/pksunkara)<|MERGE_RESOLUTION|>--- conflicted
+++ resolved
@@ -82,20 +82,12 @@
 USAGE:
     cargo workspaces list [OPTIONS]
 
-<<<<<<< HEAD
-FLAGS:
+OPTIONS:
     -a, --all                Show private crates that are normally hidden
-        --groups <GROUPS>    Comma separated list of crate groups to list from
-    -h, --help               Prints help information
+        --groups <GROUPS>    Comma separated list of crate groups to deal with
+    -h, --help               Print help information
         --json               Show information as a JSON array
     -l, --long               Show extended information
-=======
-OPTIONS:
-    -a, --all     Show private crates that are normally hidden
-    -h, --help    Print help information
-        --json    Show information as a JSON array
-    -l, --long    Show extended information
->>>>>>> e07af5a5
 ```
 
 Several aliases are available.
@@ -114,13 +106,11 @@
     cargo workspaces changed [OPTIONS]
 
 OPTIONS:
+OPTIONS:
     -a, --all                         Show private crates that are normally hidden
         --force <pattern>             Always include targeted crates matched by glob even when there are no changes
-<<<<<<< HEAD
-        --groups <GROUPS>             Comma separated list of crate groups to check
-=======
+        --groups <GROUPS>             Comma separated list of crate groups to deal with
     -h, --help                        Print help information
->>>>>>> e07af5a5
         --ignore-changes <pattern>    Ignore changes in files matched by glob
         --include-merged-tags         Include tags from merged branches
         --json                        Show information as a JSON array
@@ -162,7 +152,7 @@
 
 ```
 USAGE:
-    cargo workspaces version [OPTIONS] [ARGS]
+    cargo workspaces version [OPTIONS] [--] [ARGS]
 
 OPTIONS:
     -h, --help    Print help information
@@ -176,8 +166,10 @@
     -a, --all                         Also do versioning for private crates (will not be published)
         --exact                       Specify inter dependency version numbers exactly with `=`
         --force <pattern>             Always include targeted crates matched by glob even when there are no changes
+        --groups <GROUPS>             Comma separated list of crate groups to version
         --ignore-changes <pattern>    Ignore changes in files matched by glob
         --include-merged-tags         Include tags from merged branches
+        --no-pager                    Do not use a pager for previewing package groups in interactive mode
         --pre-id <identifier>         Specify prerelease identifier
     -y, --yes                         Skip confirmation prompt
 
@@ -185,14 +177,7 @@
         --allow-branch <pattern>            Specify which branches to allow from [default: master]
         --amend                             Amend the existing commit, instead of generating a new one
         --git-remote <remote>               Push git changes to the specified remote [default: origin]
-<<<<<<< HEAD
-        --groups <GROUPS>                   Comma separated list of crate groups to version
-        --ignore-changes <pattern>          Ignore changes in files matched by glob
-        --individual-tag-prefix <prefix>    Customize prefix for individual tags (should contain `%n`) [default: %n@]
-    -m, --message <message>                 Use a custom commit message when creating the version commit
-        --no-pager                          Do not use a pager for previewing package groups in interactive mode
-        --pre-id <identifier>               Specify prerelease identifier
-=======
+        --individual-tag-msg <msg>          Customize tag msg for individual tags, defaults to individual tag name (can contain `%n` and `%v`)
         --individual-tag-prefix <prefix>    Customize prefix for individual tags (should contain `%n`) [default: %n@]
     -m, --message <MESSAGE>                 Use a custom commit message when creating the version commit [default: Release %v]
         --no-git-commit                     Do not commit version changes
@@ -200,8 +185,10 @@
         --no-git-tag                        Do not tag generated commit
         --no-global-tag                     Do not create a global tag for a workspace
         --no-individual-tags                Do not tag individual versions for crates
->>>>>>> e07af5a5
+        --tag-existing                      Always tag the most recent commit, even when we don't create one
+        --tag-msg <msg>                     Customize tag msg, defaults to tag name (can contain `%v`)
         --tag-prefix <prefix>               Customize tag prefix (can be empty) [default: v]
+        --tag-private                       Also tag individual versions of private packages
 ```
 
 #### Fixed or Independent
@@ -271,26 +258,27 @@
 > Note: dev-dependencies are not taken into account when building the dependency
 > graph used to determine the proper publishing order. This is because
 > dev-dependencies are ignored by `cargo publish` - as such, a dev-dependency on a
-> local crate (with a `path` attribute), should _not_ have a `version` field.
-
-```
-USAGE:
-    cargo workspaces publish [OPTIONS] [ARGS]
+> local crate (with a `path` attribute), should *not* have a `version` field.
+
+```
+USAGE:
+    cargo workspaces publish [OPTIONS] [--] [ARGS]
 
 OPTIONS:
     -h, --help    Print help information
 
 VERSION ARGS:
-    <BUMP>      Increment all versions by the given explicit semver keyword while skipping the prompts for them [possible values: major, minor, patch,
-                premajor, preminor, prepatch, prerelease, custom]
+    <BUMP>      Increment all versions by the given explicit semver keyword while skipping the prompts for them [possible values: major, minor, patch, premajor, preminor, prepatch, prerelease, custom]
     <CUSTOM>    Specify custom version value when 'bump' is set to 'custom'
 
 VERSION OPTIONS:
     -a, --all                         Also do versioning for private crates (will not be published)
         --exact                       Specify inter dependency version numbers exactly with `=`
         --force <pattern>             Always include targeted crates matched by glob even when there are no changes
+        --groups <GROUPS>             Comma separated list of crate groups to version
         --ignore-changes <pattern>    Ignore changes in files matched by glob
         --include-merged-tags         Include tags from merged branches
+        --no-pager                    Do not use a pager for previewing package groups in interactive mode
         --pre-id <identifier>         Specify prerelease identifier
     -y, --yes                         Skip confirmation prompt
 
@@ -298,14 +286,7 @@
         --allow-branch <pattern>            Specify which branches to allow from [default: master]
         --amend                             Amend the existing commit, instead of generating a new one
         --git-remote <remote>               Push git changes to the specified remote [default: origin]
-<<<<<<< HEAD
-        --groups <GROUPS>                   Comma separated list of crate groups to version
-        --ignore-changes <pattern>          Ignore changes in files matched by glob
-        --individual-tag-prefix <prefix>    Customize prefix for individual tags (should contain `%n`) [default: %n@]
-    -m, --message <message>                 Use a custom commit message when creating the version commit
-        --no-pager                          Do not use a pager for previewing package groups in interactive mode
-        --pre-id <identifier>               Specify prerelease identifier
-=======
+        --individual-tag-msg <msg>          Customize tag msg for individual tags, defaults to individual tag name (can contain `%n` and `%v`)
         --individual-tag-prefix <prefix>    Customize prefix for individual tags (should contain `%n`) [default: %n@]
     -m, --message <MESSAGE>                 Use a custom commit message when creating the version commit [default: Release %v]
         --no-git-commit                     Do not commit version changes
@@ -313,8 +294,10 @@
         --no-git-tag                        Do not tag generated commit
         --no-global-tag                     Do not create a global tag for a workspace
         --no-individual-tags                Do not tag individual versions for crates
->>>>>>> e07af5a5
+        --tag-existing                      Always tag the most recent commit, even when we don't create one
+        --tag-msg <msg>                     Customize tag msg, defaults to tag name (can contain `%v`)
         --tag-prefix <prefix>               Customize tag prefix (can be empty) [default: v]
+        --tag-private                       Also tag individual versions of private packages
 
 PUBLISH OPTIONS:
         --allow-dirty            Allow dirty working directories to be published
@@ -349,7 +332,7 @@
 * **Workspace**: Options that are specified in the workspace with `[workspace.metadata.workspaces]`
 * **Package**: Options that are specified in the package with `[package.metadata.workspaces]`
 
-<<<<<<< HEAD
+
 ### Package Configuration
 
 ```toml
@@ -369,37 +352,33 @@
 name = "utils"                          # Name for this group
 members = [ "./utils/a", "./utils/b" ]  # Member crates belonging to this group
 ```
-=======
-If an option is allowed to exist in both places, it means that the value specified in the **Package**
-overrides the value specified in **Workspace**.
-
-| Name | Type | Workspace | Package | Used in Commands |
-| --- | --- | :---: | :---: | --- |
-| `allow_branch` | `String` | Yes | No | `version`, `publish` |
-| `independent` | `bool` | No | Yes | `version`, `publish` |
-| `no_individual_tags` | `bool` | Yes | No | `version`, `publish` |
->>>>>>> e07af5a5
+
 
 <!-- omit from toc -->
 ## Contributors
+
 Here is a list of [Contributors](http://github.com/pksunkara/cargo-workspaces/contributors)
 
 <!-- omit from toc -->
 ### TODO
 
 ## Changelog
+
 Please see [CHANGELOG.md](CHANGELOG.md).
 
 <!-- omit from toc -->
 ## License
+
 MIT/X11
 
 <!-- omit from toc -->
 ## Bug Reports
+
 Report [here](http://github.com/pksunkara/cargo-workspaces/issues).
 
 <!-- omit from toc -->
 ## Creator
+
 Pavan Kumar Sunkara (pavan.sss1991@gmail.com)
 
 Follow me on [github](https://github.com/users/follow?target=pksunkara), [twitter](http://twitter.com/pksunkara)